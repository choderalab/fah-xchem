--- conflicted
+++ resolved
@@ -172,13 +172,9 @@
         from simulations of the solvent,
         e.g. "/home/server/server2/data/SVR314342810/PROJ13423"
     snapshot_output_path : str
-<<<<<<< HEAD
-        path where snapshots will be written
+        Path where snapshots will be written
     plot_output_path : str
-        path where plots will be written
-=======
-        Path where snapshots will be written
->>>>>>> 1339ea83
+        Path where plots will be written
     max_binding_delta_f : float, optional
         If given, skip storing snapshot if dimensionless binding free
         energy estimate exceeds this value
