--- conflicted
+++ resolved
@@ -25,7 +25,6 @@
 from ..schema import TransformationAnalysis, AnalysisConfig
 
 
-<<<<<<< HEAD
 class SnapshotArtifactory(BaseModel):
     """Structural snapshot creator."""
 
@@ -40,36 +39,6 @@
         None,
         description="If specified, cache relevant parts of 'htf.npz' file in a local directory of this name",
     )
-=======
-def _transformation_to_file_mapping(output_dir, run_id, ligand):
-    fnames = [f"{ligand}_protein.pdb", f"{ligand}_complex.pdb", f"{ligand}_ligand.sdf"]
-
-    outfiles = [
-        os.path.join(output_dir, f"RUN{run_id}", f"{fname}") for fname in fnames
-    ]
-
-    return outfiles
-
-
-def load_trajectory(
-    project_dir: str, project_data_dir: str, run: int, clone: int, gen: int
-) -> md.Trajectory:
-    """
-    Load the trajectory from the specified PRCG.
-
-    Parameters
-    ----------
-    project_dir : str
-        Path to project directory (e.g. '/home/server/server2/projects/13422')
-    project_data_dir : str
-        Path to project data directory (e.g. '/home/server/server2/data/SVR314342810/PROJ13422')
-    run : int
-        Run (e.g. 0)
-    clone : int
-        Clone (e.g. 0)
-    gen : int
-        Gen (e.g. 0)
->>>>>>> 180af67f
 
     @staticmethod
     def _transformation_to_file_mapping(output_dir, run_id, ligand):
@@ -382,208 +351,11 @@
 
         stored_atom_indices = get_stored_atom_indices_cached(project_dir, run)
 
-<<<<<<< HEAD
         sliced_snapshot = dict()
         for key, atom_indices in stored_atom_indices.items():
             sliced_snapshot[key] = md.Trajectory(
                 snapshot.xyz[:, atom_indices, :], snapshot.topology.subset(atom_indices)
             )
-=======
-    return fragment
-
-
-def mdtraj_to_oemol(snapshot: md.Trajectory):
-    """
-    Create an OEMol from an MDTraj file by writing and reading
-
-    NOTE: This uses terrible heuristics
-
-    Parameters
-    ----------
-    snapshot : mdtraj.Trajectory
-        MDTraj Trajectory with a single snapshot
-
-    Returns
-    -------
-    oemol : openeye.oechem.OEMol
-        The OEMol
-
-    """
-    from openeye import oechem
-
-    with tempfile.TemporaryDirectory() as tmpdir:
-        filename = os.path.join(tmpdir, "tmp.pdb")
-        # Write the PDB file
-        snapshot.save(filename)
-        # Read it with OpenEye
-        with oechem.oemolistream(filename) as ifs:
-            for mol in ifs.GetOEGraphMols():
-                return mol
-
-
-def extract_snapshot(
-    project_dir: str,
-    project_data_dir: str,
-    run: int,
-    clone: int,
-    gen: int,
-    frame: int,
-    fragment_id: str,
-    cache_dir: Optional[str],
-):
-    """
-    Extract the specified snapshot, align it to the reference fragment, and write protein and ligands to separate PDB files
-
-    Parameters
-    ----------
-    project_dir : str
-       Path to project directory (e.g. '/home/server/server2/projects/13422')
-    run : str or int
-       Run (e.g. '0')
-    clone : str or int
-       Clone (e.g. '0')
-    gen : str or int
-       Gen (e.g. '0')
-    frame : int
-    fragment_id : str
-      Fragment ID (e.g. 'x10789')
-    cache_dir : str or None
-       If specified, cache relevant parts of "htf.npz" file in a local directory of this name
-
-    Returns
-    -------
-    sliced_snapshot : dict of str : mdtraj.Trajectory
-      sliced_snapshot[name] is the Trajectory for name in ['protein', 'old_ligand', 'new_ligand', 'old_complex', 'new_complex']
-    components : dict of str : oechem.OEMol
-      components[name] is the OEMol for name in ['protein', 'old_ligand', 'new_ligand']
-
-    """
-    # Load the trajectory
-    trajectory = load_trajectory(project_dir, project_data_dir, run, clone, gen)
-
-    # Load the fragment
-    fragment = load_fragment(fragment_id)
-
-    # Align the trajectory to the fragment (in place)
-    # trajectory.image_molecules(inplace=True) # No need to image molecules anymore now that perses adds zero-energy bonds between protein and ligand!
-    # trajectory.superpose(fragment, atom_indices=fragment.top.select("name CA"))
-
-    # TODO: fix this hardcode for *MPro*!
-    trajectory.superpose(
-        fragment,
-        atom_indices=fragment.top.select(
-            "(name CA) and (residue 145 or residue 41 or residue 164 or residue 165 or residue 142 or residue 163)"
-        ),
-    )  # DEBUG : Mpro active site only
-
-    # Extract the snapshot
-    snapshot = trajectory[frame]
-
-    # Slice out old or new state
-    sliced_snapshot = slice_snapshot(snapshot, project_dir, run, cache_dir)
-
-    # Convert to OEMol
-    # NOTE: This uses heuristics, and should be replaced once we start storing actual chemical information
-    components = dict()
-    for name in ["protein", "old_ligand", "new_ligand"]:
-        components[name] = mdtraj_to_oemol(sliced_snapshot[name])
-
-    return sliced_snapshot, components
-
-
-def get_stored_atom_indices(project_dir: str, run: int):
-    """
-    Load hybrid topology file and return relevant atom indices.
-    """
-
-    import numpy as np
-
-    path = os.path.join(project_dir, "RUNS", f"RUN{run}")
-    htf = np.load(os.path.join(path, "htf.npz"), allow_pickle=True)["arr_0"].tolist()
-
-    # Determine mapping between hybrid topology and stored atoms in the positions.xtc
-    # <xtcAtoms v="solute"/> eliminates waters
-    nonwater_atom_indices = htf.hybrid_topology.select("not water")
-    hybrid_to_stored_map = {
-        nonwater_atom_indices[index]: index
-        for index in range(len(nonwater_atom_indices))
-    }
-
-    # Get all atom indices from the hybrid system
-    # Omit hydrogens
-    protein_atom_indices = htf.hybrid_topology.select("protein and (mass > 1.1)")
-    hybrid_ligand_atom_indices = htf.hybrid_topology.select("resn MOL and (mass > 1.1)")
-
-    # Identify atom index subsets for the old and new ligands from the hybrid system
-    old_ligand_atom_indices = [
-        index
-        for index in hybrid_ligand_atom_indices
-        if index in htf._old_to_hybrid_map.values()
-    ]
-    new_ligand_atom_indices = [
-        index
-        for index in hybrid_ligand_atom_indices
-        if index in htf._new_to_hybrid_map.values()
-    ]
-
-    # Compute sliced atom indices using atom indices within positions.xtc
-    return {
-        "protein": [hybrid_to_stored_map[index] for index in protein_atom_indices],
-        "old_ligand": [
-            hybrid_to_stored_map[index] for index in old_ligand_atom_indices
-        ],
-        "new_ligand": [
-            hybrid_to_stored_map[index] for index in new_ligand_atom_indices
-        ],
-        "old_complex": [
-            hybrid_to_stored_map[index]
-            for index in list(protein_atom_indices) + list(old_ligand_atom_indices)
-        ],
-        "new_complex": [
-            hybrid_to_stored_map[index]
-            for index in list(protein_atom_indices) + list(new_ligand_atom_indices)
-        ],
-    }
-
-
-def slice_snapshot(
-    snapshot: md.Trajectory,
-    project_dir: str,
-    run: int,
-    cache_dir: Optional[str],
-) -> Dict[str, md.Trajectory]:
-    """
-    Slice snapshot to specified state in-place
-
-    .. TODO ::
-
-       The htf.npz file is very slow to load.
-       Replace this with a JSON file containing relevant ligand indices only
-
-    Parameters
-    ----------
-    snapshot : mdtraj.Trajectory
-       Snapshot to slice
-    project_dir : str
-       Path to project directory (e.g. '/home/server/server2/projects/13422')
-    run : int
-       Run (e.g. '0')
-    cache_dir : str or None
-       If specified, cache relevant parts of "htf.npz" file in a local directory of this name
-
-    Returns
-    -------
-    sliced_snapshot : dict of str : mdtraj.Trajectory
-      sliced_snapshot[x] where x is one of ['protein', 'old_ligand', 'new_ligand', 'old_complex', 'new_complex']
-
-    """
-
-    get_stored_atom_indices_cached = (
-        get_stored_atom_indices
-        if cache_dir is None
-        else joblib.Memory(cachedir=cache_dir, verbose=0).cache(get_stored_atom_indices)
-    )
->>>>>>> 180af67f
 
         return sliced_snapshot
 
@@ -593,80 +365,8 @@
         output_dir: str,
         overwrite: bool = False,
     ) -> None:
-
-<<<<<<< HEAD
         r"""
         Generate representative snapshots for old and new ligands.
-=======
-    return sliced_snapshot
-
-
-def generate_representative_snapshot(
-    transformation: TransformationAnalysis,
-    project_dir: str,
-    project_data_dir: str,
-    output_dir: str,
-    max_binding_free_energy: Optional[float],
-    cache_dir: Optional[str] = None,
-    overwrite: bool = False,
-) -> None:
-
-    r"""
-    Generate representative snapshots for old and new ligands.
-
-    Illustration of frames:
-
-    old ---[0]\             /[3]
-               \           /
-    new         \[1]---[2]/
-
-    Parameters
-    ----------
-    transformation: TransformationAnalysis
-        The transformation record to operate on.
-    project_dir : str
-        Path to project directory (e.g. '/home/server/server2/projects/13422')
-    project_data_dir : str
-        Path to project data directory (e.g. '/home/server/server2/data/SVR314342810/PROJ13422')
-    run : int
-        Run (e.g. '0')
-    works : list of WorkPair
-        Work values extracted from simulation results
-    fragment_id : str
-        Fragment ID (e.g. 'x10789')
-    snapshot_output_path: str
-        Path where snapshots will be written
-    cache_dir : str or None, optional
-        If specified, cache relevant parts of "htf.npz" file in a local directory of this name
-    overwrite : bool
-        If `True`, write over existing output files if present.
-        Otherwise, skip writing output files for a given transformation when already present.
-        Assumes that for a given `run_id` the output files do not ever change;
-        does *no* checking that files wouldn't be different if inputs for a given `run_id` have changed.
-
-
-    Returns
-    -------
-    None
-    """
-    # create output directory if not present
-    run_id = transformation.transformation.run_id
-    os.makedirs(os.path.join(output_dir, f"RUN{run_id}"), exist_ok=True)
-
-    # TODO: Cache results and only update RUNs for which we have received new data
-
-    if (
-        max_binding_free_energy is not None
-        and transformation.binding_free_energy.point > max_binding_free_energy
-    ):
-        logging.info(
-            "Skipping snapshot for RUN %d. Binding free energy estimate %g exceeds threshold %g",
-            transformation.transformation.run_id,
-            transformation.binding_free_energy.point,
-            max_binding_free_energy,
-        )
-        return None
->>>>>>> 180af67f
 
         Illustration of frames:
 
@@ -687,7 +387,6 @@
             does *no* checking that files wouldn't be different if inputs for a given `run_id` have changed.
 
 
-<<<<<<< HEAD
         Returns
         -------
         None
@@ -699,30 +398,6 @@
         os.makedirs(os.path.join(output_dir, f"RUN{run_id}"), exist_ok=True)
 
         # TODO: Cache results and only update RUNs for which we have received new data
-=======
-        gen_analysis, workpair = gen_work
-
-        # Extract representative snapshot
-        try:
-            sliced_snapshots, components = extract_snapshot(
-                project_dir=project_dir,
-                project_data_dir=project_data_dir,
-                run=run_id,
-                clone=workpair.clone,
-                gen=gen_analysis.gen,
-                frame=frame,
-                fragment_id=transformation.transformation.xchem_fragment_id,
-                cache_dir=cache_dir,
-            )
-
-            # Write protein PDB
-            name = f"{ligand}_protein"
-
-            sliced_snapshots["protein"].save(
-                os.path.join(output_dir, f"RUN{run_id}", f"{name}.pdb")
-            )
->>>>>>> 180af67f
-
         if (
             max_binding_free_energy is not None
             and transformation.binding_free_energy.point > max_binding_free_energy
@@ -733,7 +408,6 @@
                 transformation.binding_free_energy.point,
                 max_binding_free_energy,
             )
-<<<<<<< HEAD
             return None
 
         gen_works = [
@@ -818,49 +492,6 @@
                 ),
                 transformations,
             )
-=======
-
-            # Write ligand SDFs
-            from openeye import oechem
-
-            name = f"{ligand}_ligand"
-            with oechem.oemolostream(
-                os.path.join(output_dir, f"RUN{run_id}", f"{name}.sdf")
-            ) as ofs:
-                oechem.OEWriteMolecule(ofs, components[name])
-        except Exception as e:
-            print(
-                f"\nException occurred extracting snapshot from {project_dir} data {project_data_dir} run {run_id} clone {gen_work[1].clone} gen {gen_work[0].gen}"
-            )
-            print(e)
-
-
-def generate_representative_snapshots(
-    transformations: List[TransformationAnalysis],
-    project_dir: str,
-    project_data_dir: str,
-    output_dir: str,
-    max_binding_free_energy: Optional[float],
-    cache_dir: Optional[str],
-    num_procs: Optional[int],
-    overwrite: bool = False,
-) -> None:
-    from rich.progress import track
-
-    with multiprocessing.Pool(num_procs) as pool:
-        result_iter = pool.imap_unordered(
-            partial(
-                generate_representative_snapshot,
-                project_dir=project_dir,
-                project_data_dir=project_data_dir,
-                output_dir=output_dir,
-                cache_dir=cache_dir,
-                max_binding_free_energy=max_binding_free_energy,
-                overwrite=overwrite,
-            ),
-            transformations,
-        )
->>>>>>> 180af67f
 
             for _ in track(
                 result_iter,
