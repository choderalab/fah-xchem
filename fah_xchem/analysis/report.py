import logging
from typing import List, Optional

from ..schema import CompoundMicrostate, CompoundSeriesAnalysis, TransformationAnalysis
from .constants import KT_KCALMOL


def write_pdf_report(mollist, pdf_filename, iname):
    """
    Write molecules with SD Data to PDF

    Parameters
    ----------
    mollist : list of openeye.oechem.OEMol
        The list of molecules with SD data tags
    pdf_filename : str
        The PDF filename to write
    iname : str
        Dataset name

    """
    from openeye import oedepict

    # collect data tags
    tags = CollectDataTags(mollist)

    # initialize multi-page report
    rows, cols = 4, 2
    ropts = oedepict.OEReportOptions(rows, cols)
    ropts.SetHeaderHeight(25)
    ropts.SetFooterHeight(25)
    ropts.SetCellGap(2)
    ropts.SetPageMargins(10)
    report = oedepict.OEReport(ropts)

    # setup depiction options
    cellwidth, cellheight = report.GetCellWidth(), report.GetCellHeight()
    opts = oedepict.OE2DMolDisplayOptions(
        cellwidth, cellheight, oedepict.OEScale_AutoScale
    )

    # generate report
    DepictMoleculesWithData(report, mollist, iname, tags, opts)
    oedepict.OEWriteReport(pdf_filename, report)


def CollectDataTags(mollist):
    from openeye import oechem

    tags = []
    for mol in mollist:
        for dp in oechem.OEGetSDDataIter(mol):
            if not dp.GetTag() in tags:
                tags.append(dp.GetTag())

    return tags


def DepictMoleculesWithData(report, mollist, iname, tags, opts):
    from openeye import oechem
    from openeye import oedepict

    for mol in mollist:
        # render molecule
        cell = report.NewCell()
        oedepict.OEPrepareDepiction(mol)
        disp = oedepict.OE2DMolDisplay(mol, opts)
        oedepict.OERenderMolecule(cell, disp)
        oedepict.OEDrawCurvedBorder(cell, oedepict.OELightGreyPen, 10.0)

        # render corresponding data
        cell = report.NewCell()
        RenderData(cell, mol, tags)

    # add input filnename to headers
    headerfont = oedepict.OEFont(
        oedepict.OEFontFamily_Default,
        oedepict.OEFontStyle_Default,
        12,
        oedepict.OEAlignment_Center,
        oechem.OEBlack,
    )
    headerpos = oedepict.OE2DPoint(
        report.GetHeaderWidth() / 2.0, report.GetHeaderHeight() / 2.0
    )

    for header in report.GetHeaders():
        header.DrawText(headerpos, iname, headerfont)

    # add page number to footers
    footerfont = oedepict.OEFont(
        oedepict.OEFontFamily_Default,
        oedepict.OEFontStyle_Default,
        12,
        oedepict.OEAlignment_Center,
        oechem.OEBlack,
    )
    footerpos = oedepict.OE2DPoint(
        report.GetFooterWidth() / 2.0, report.GetFooterHeight() / 2.0
    )

    for pageidx, footer in enumerate(report.GetFooters()):
        footer.DrawText(footerpos, "- %d -" % (pageidx + 1), footerfont)


def RenderData(image, mol, tags):
    from openeye import oechem
    from openeye import oedepict

    data = []
    for tag in tags:
        value = "N/A"
        if oechem.OEHasSDData(mol, tag):
            value = oechem.OEGetSDData(mol, tag)
        data.append((tag, value))

    nrdata = len(data)

    tableopts = oedepict.OEImageTableOptions(
        nrdata, 2, oedepict.OEImageTableStyle_LightBlue
    )
    tableopts.SetColumnWidths([10, 20])
    tableopts.SetMargins(2.0)
    tableopts.SetHeader(False)
    tableopts.SetStubColumn(True)
    table = oedepict.OEImageTable(image, tableopts)

    for row, (tag, value) in enumerate(data):
        cell = table.GetCell(row + 1, 1)
        table.DrawText(cell, tag + ":")
        cell = table.GetBodyCell(row + 1, 1)
        table.DrawText(cell, value)


<<<<<<< HEAD
def upload_fragalyis(
    ligand_filename: str,
    proteins_filename: str,
    ref_url: str,
    target_name: str,
    ref_mols: str,
    ref_pdb: str,
    method: str,
):
    """
    Generate input for fragalysis from ligand_filename and proteins_filename​

    Fragalysis spec:https://discuss.postera.ai/t/providing-computed-poses-for-others-to-look-at/1155/8?u=johnchodera​

    Parameters
    ----------
    ligand_filename : str
        The name of the ligand file to upload. An SDF file.
    pdf_filename : str
        The name of the protein file to upload. An PDB file.
    ref_url : str
        URL to postera.ai/covid forum post
    target_name : str
        The fragalysis dataset name e.g. 'foldingathome-sprint-4'
    ref_mols : str
        A comma separated list of the fragments that inspired the design of the new molecule (codes as they appear in fragalysis - e.g. 'x0104_0,x0692_0')
    ref_pdb : str
        The name of the fragment (and corresponding Mpro fragment structure) with the best scoring hybrid docking pose
    method : str
        The name for the method used to generate the compound poses (e.g. 'Sprint 4')

    """

    from openeye import oechem
    from rich.progress import track

    fragalysis_sdf_filename = f"{target_name}.sdf"
    submitter_name = "Folding@home"

    # Read ligand poses
    molecules = list()

    with oechem.oemolistream(ligands_filename) as ifs:
        oemol = oechem.OEGraphMol()
        while oechem.OEReadMolecule(ifs, oemol):
            molecules.append(oemol.CreateCopy())
    print(f"{len(molecules)} ligands read")

    descriptions = {
        "DDG (kcal/mol)": "Relative computed free energy difference",
        "dDDG (kcal/mol)": "Uncertainty in computed relative free energy difference",
        "ref_mols": "a comma separated list of the fragments that inspired the design of the new molecule (codes as they appear in fragalysis - e.g. x0104_0,x0692_0)",
        "ref_pdb": "The name of the fragment (and corresponding Mpro fragment structure) with the best scoring hybrid docking pose",
        "original SMILES": "the original SMILES of the compound before any computation was carried out",
    }

    # Preprocess molecules
    tags_to_retain = {"DDG (kcal/mol)", "dDDG (kcal/mol)"}
    for oemol in track(molecules, "Preprocessing molecules..."):
        # Remove hydogrens
        oechem.OESuppressHydrogens(oemol, True)
        # Get original SMILES
        original_smiles = oechem.OEGetSDData(oemol, "SMILES")
        # Remove irrelevant SD tags
        for sdpair in oechem.OEGetSDDataPairs(oemol):
            tag = sdpair.GetTag()
            value = sdpair.GetValue()
            if tag not in tags_to_retain:
                oechem.OEDeleteSDData(oemol, tag)
        # Add required SD tags
        oechem.OESetSDData(oemol, "ref_mols", ref_mols)
        oechem.OESetSDData(oemol, "ref_pdb", ref_pdb)  # TODO: Upload corresponding PDBs
        oechem.OESetSDData(oemol, "original SMILES", original_smiles)

    # Add initial blank molecule (that includes distances)
    import copy
    from datetime import datetime

    # Find a molecule that includes distances, if present
    oemol = molecules[0].CreateCopy()
    # Add descriptions to each SD field
    for sdpair in oechem.OEGetSDDataPairs(oemol):
        tag = sdpair.GetTag()
        value = sdpair.GetValue()
        oechem.OESetSDData(oemol, tag, descriptions[tag])

    # Add other fields
    oemol.SetTitle("ver_1.2")
    oechem.OESetSDData(oemol, "ref_url", ref_url)
    oechem.OESetSDData(oemol, "submitter_name", submitter_name)
    oechem.OESetSDData(oemol, "submitter_email", "john.chodera@choderalab.org")
    oechem.OESetSDData(oemol, "submitter_institution", "MSKCC")
    oechem.OESetSDData(oemol, "generation_date", datetime.today().strftime("%Y-%m-%d"))
    oechem.OESetSDData(oemol, "method", method)
    molecules.insert(0, oemol)  # make it first molecule

    # Write sorted molecules
    with oechem.oemolostream(fragalysis_sdf_filename) as ofs:
        for oemol in track(molecules, description="Writing fragalysis SDF file..."):
            oechem.OEWriteMolecule(ofs, oemol)

    # Upload to fragalysis
    print("Uploading to fragalysis...")
    from fragalysis_api.xcextracter.computed_set_update import update_cset, REQ_URL

    upload_key = ""  # TODO add upload key
    update_set = "None"  # new upload
    update_set = "".join(submitter_name.split()) + "-" + "".join(method.split())
    cs_target_name = "Mpro" # name of the target in Fragalysis that the computed set is for
    update_cset(
        REQ_URL,
        target_name=cs_target_name,
        fragalysis_sdf_filename,
        update_set=update_set,
        upload_key=upload_key,
        submit_choice=1,
        add=False,
    )
=======
def gens_are_consistent(
    complex_phase,
    solvent_phase,
    ngens: Optional[int] = 2,
    nsigma: Optional[float] = 3,
) -> bool:
    """
        Return True if GENs are consistent.

        The last `ngens` generations will be checked for consistency with the overall estimate,
        and those with estimates that deviate by more than `nsigma` standard errors will be dropped.
    sprint-5-minimal-test.json
        Parameters
        ----------
        complex_phase : ProjectPair
            The complex phase ProjectPair object to use to check for consistency
        solvent_phase : ProjectPair
            The solvent phase ProjectPair object to use to check for consistency
        ngens : int, optional, default=2
            The last `ngens` generations will be checked for consistency with the overall estimate
        nsigma : int, optional, default=3
            Number of standard errors of overall estimate to use for consistency check
    """
    # Collect free energy estimates for each GEN
    ngens = min(len(complex_phase.gens), len(solvent_phase.gens))
    gen_estimates = list()
    for gen in range(ngens):
        complex_delta_f = complex_phase.gens[gen].free_energy.delta_f
        solvent_delta_f = solvent_phase.gens[gen].free_energy.delta_f
        if (complex_delta_f is None) or (solvent_delta_f is None):
            continue
        binding_delta_f = complex_delta_f - solvent_delta_f
        gen_estimates.append(binding_delta_f)

    if len(gen_estimates) < ngens:
        # We don't have enough GENs
        return False

    # Flag inconsistent if any GEN estimate is more than nsigma stderrs away from overall estimate
    for gen_delta_f in gen_estimates[-ngens:]:
        overall_delta_f = (
            complex_phase.free_energy.delta_f - solvent_phase.free_energy.delta_f
        )
        delta_f = overall_delta_f - gen_delta_f
        # print(gen_delta_f, overall_delta_f, delta_f)
        # if abs(delta_f.point) > nsigma*delta_f.stderr:
        if abs(delta_f.point) > nsigma * gen_delta_f.stderr:
            return False

    return True
>>>>>>> 08bf2f5f


def generate_report(
    series: CompoundSeriesAnalysis,
    results_path: str,
    max_binding_free_energy: float = 0.0,
<<<<<<< HEAD
=======
    consolidate_protein_snapshots: Optional[bool] = True,
    filter_gen_consistency: Optional[bool] = True,
>>>>>>> 08bf2f5f
) -> None:
    """
    Postprocess results of calculations to extract summary for compound prioritization

    Parameters
    ----------
    series : CompoundSeriesAnalysis
        Analysis results
    results_path : str
        Path to write results
    max_binding_free_energy : str, optional, default=0
        Don't report compounds with free energies greater than this (in kT)
    consolidate_protein_snapshots : bool, optional, default=True
        If True, consolidate all protein snapshots into a single PDB file
    """

    import os

    if filter_gen_consistency:
        logging.info(f"Filtering transformations for GEN-to-GEN consitency...")

    # Load all molecules, attaching properties
    # TODO: Generalize this to handle other than x -> 0 star map transformations
    from openeye import oechem
    from rich.progress import track

    microstate_detail = {
        CompoundMicrostate(
            compound_id=compound.metadata.compound_id,
            microstate_id=microstate.microstate.microstate_id,
        ): microstate.microstate
        for compound in series.compounds
        for microstate in compound.microstates
    }

    # TODO: Take this cutoff from global configuration
    # dictionary for target and reference molecules, with reliable and unreliable transformations
    mols = {
        "reliable": {"oemols": [], "refmols": []},
        "unreliable": {"oemols": [], "refmols": []},
    }

    # TODO : Iterate over compounds instead of transformations
    # Store optimal microstates for each compound, and representative snapshot paths for each microstate and compound in analysis
    for transformation in track(series.transformations, description="Reading ligands"):

        # Don't bother reading ligands with transformation free energies above max
        # since snapshots aren't generated for these
        if transformation.binding_free_energy.point >= max_binding_free_energy:
            continue

        run = f"RUN{transformation.transformation.run_id}"
        path = os.path.join(results_path, "transformations", run)

        # Read target compound information
        protein_pdb_filename = os.path.join(path, "new_protein.pdb")
        ligand_sdf_filename = os.path.join(path, "new_ligand.sdf")

        # Read target compound
        oemol = oechem.OEMol()
        with oechem.oemolistream(ligand_sdf_filename) as ifs:
            oechem.OEReadMolecule(ifs, oemol)

        # Read reference compound
        refmol = oechem.OEMol()
        reference_ligand_sdf_filename = os.path.join(path, "old_ligand.sdf")
        with oechem.oemolistream(reference_ligand_sdf_filename) as ifs:
            oechem.OEReadMolecule(ifs, refmol)

        mols["unreliable"]["refmols"].append(refmol)

        if filter_gen_consistency:
            if transformation.reliable_transformation:
                mols["reliable"]["refmols"].append(refmol)

        # Set ligand title
        title = transformation.transformation.final_microstate.microstate_id
        oemol.SetTitle(title)
        oechem.OESetSDData(oemol, "CID", title)

        # Set SMILES
        smiles = microstate_detail[
            transformation.transformation.final_microstate
        ].smiles
        oechem.OESetSDData(oemol, "SMILES", smiles)

        # Set RUN
        oechem.OESetSDData(oemol, "RUN", run)

        # Set free energy and uncertainty (in kcal/mol)
        # TODO: Improve this by writing appropriate digits of precision
        oechem.OESetSDData(
            oemol,
            "DDG (kcal/mol)",
            f"{KT_KCALMOL*transformation.binding_free_energy.point:.2f}",
        )
        oechem.OESetSDData(
            oemol,
            "dDDG (kcal/mol)",
            f"{KT_KCALMOL*transformation.binding_free_energy.stderr:.2f}",
        )

        # Store compound
        mols["unreliable"]["oemols"].append(oemol)

        if filter_gen_consistency:
            if transformation.reliable_transformation:
                mols["reliable"]["oemols"].append(oemol)

    logging.info(f"{len(mols['unreliable']['oemols'])} molecules read")

    # Sort ligands in order of most favorable transformations
    import numpy as np

    logging.info(f"Sorting molecules to prioritize most favorable transformations")
    sorted_indices = np.argsort(
        [
            float(oechem.OEGetSDData(oemol, "DDG (kcal/mol)"))
            for oemol in mols["unreliable"]["oemols"]
        ]
    )

    if filter_gen_consistency:
        sorted_indices_reliable = np.argsort(
            [
                float(oechem.OEGetSDData(oemol, "DDG (kcal/mol)"))
                for oemol in mols["reliable"]["oemols"]
            ]
        )

    # Filter based on threshold
    sorted_indices = [
        index
        for index in sorted_indices
        if (
<<<<<<< HEAD
            float(oechem.OEGetSDData(oemols[index], "DDG (kcal/mol)"))
=======
            float(oechem.OEGetSDData(
                    mols["unreliable"]["oemols"][index], "DDG (kcal/mol)"
                )
            )
>>>>>>> 08bf2f5f
            < max_binding_free_energy
        )
    ]

    if filter_gen_consistency:
        sorted_indices_reliable = [
            index
            for index in sorted_indices_reliable
            if (
                float(
                    oechem.OEGetSDData(
                        mols["reliable"]["oemols"][index], "DDG (kcal/mol)"
                    )
                )
                < max_binding_free_energy
            )
        ]

    # Slice
    oemols = [mols["unreliable"]["oemols"][index] for index in sorted_indices]
    refmols = [mols["unreliable"]["refmols"][index] for index in sorted_indices]
    reliable_oemols = [
        mols["reliable"]["oemols"][index] for index in sorted_indices_reliable
    ]
    reliable_refmols = [
        mols["reliable"]["refmols"][index] for index in sorted_indices_reliable
    ]

    logging.info(
        f"{len(oemols)} molecules remain after filtering based on {max_binding_free_energy} threshold"
    )

    # Write sorted molecules
    for filename in [
        "transformations-final-ligands.sdf",
        "transformations-final-ligands.csv",
        "transformations-final-ligands.mol2",
    ]:
        with oechem.oemolostream(os.path.join(results_path, filename)) as ofs:
            for oemol in track(oemols, description=f"Writing {filename}"):
                oechem.OEWriteMolecule(ofs, oemol)

    if filter_gen_consistency:
        for filename in [
            "reliable-transformations-final-ligands.sdf",
            "reliable-transformations-final-ligands.csv",
            "reliable-transformations-final-ligands.mol2",
        ]:
            with oechem.oemolostream(os.path.join(results_path, filename)) as ofs:
                for oemol in track(reliable_oemols, description=f"Writing {filename}"):
                    oechem.OEWriteMolecule(ofs, oemol)

    # Write PDF report
    write_pdf_report(
        oemols,
        os.path.join(results_path, "transformations-final-ligands.pdf"),
        series.metadata.name,
    )

    if filter_gen_consistency:
        write_pdf_report(
            reliable_oemols,
            os.path.join(results_path, "reliable-transformations-final-ligands.pdf"),
            series.metadata.name,
        )

    # Write reference molecules
    for filename in [
        "transformations-initial-ligands.sdf",
        "transformations-initial-ligands.mol2",
    ]:
        with oechem.oemolostream(os.path.join(results_path, filename)) as ofs:
            for refmol in track(refmols, description=f"Writing {filename}"):
                oechem.OEWriteMolecule(ofs, refmol)

    if filter_gen_consistency:
        for filename in [
            "reliable-transformations-initial-ligands.sdf",
            "reliable-transformations-initial-ligands.mol2",
        ]:
            with oechem.oemolostream(os.path.join(results_path, filename)) as ofs:
                for refmol in track(
                    reliable_refmols, description=f"Writing {filename}"
                ):
                    oechem.OEWriteMolecule(ofs, refmol)

    if consolidate_protein_snapshots:
        consolidate_protein_snapshots_into_pdb(oemols, results_path)
        if filter_gen_consistency:
            consolidate_protein_snapshots_into_pdb(
                reliable_oemols,
                results_path,
                pdb_filename="reliable-transformations-final-proteins.pdb",
            )


from openeye import oechem


def consolidate_protein_snapshots_into_pdb(
    oemols: List[oechem.OEMol],
    results_path: str,
    pdb_filename: Optional[str] = "transformations-final-proteins.pdb",
):
    """
    Consolidate protein snapshots into a single file

    Parameters
    ----------
    oemols : list of OEMol
        List of annotated OEMols
    results_path : str
        Analysis results path
    pdb_filename : str, optional, default='transformations-final-proteins.pdb'
        Filename (without path) to write compiled PDB file to
    """
    import mdtraj as md
    import numpy as np
    import os

    # TODO: Replace this with something that writes models as we read them
    # since this is highly memory inefficient and slow

    proteins = list()
    from rich.progress import track

    for oemol in track(oemols, description="Reading protein snapshots"):
        RUN = oechem.OEGetSDData(oemol, "RUN")
        protein_pdb_filename = os.path.join(
            results_path, "transformations", RUN, "old_protein.pdb"
        )
        try:
            protein = md.load(protein_pdb_filename)
            proteins.append(protein)
        except IOError as e:
            logging.warning("Failed to load protein snapshot: %s", e)
            continue

    if not proteins:
        return  # DEBUG
        raise ValueError("No protein snapshots found")

    logging.info(f"Writing consolidated snapshots to {pdb_filename}")
    n_proteins = len(proteins)
    n_atoms = proteins[0].topology.n_atoms
    n_dim = 3
    xyz = np.zeros([n_proteins, n_atoms, n_dim], np.float32)
    for index, protein in enumerate(proteins):
        xyz[index, :, :] = protein.xyz[0, :, :]
    trajectory = md.Trajectory(xyz, proteins[0].topology)
<<<<<<< HEAD
    trajectory.save(os.path.join(results_path, "transformations-final-proteins.pdb"))
=======
    trajectory.save(os.path.join(results_path, pdb_filename))
>>>>>>> 08bf2f5f
<|MERGE_RESOLUTION|>--- conflicted
+++ resolved
@@ -132,7 +132,6 @@
         table.DrawText(cell, value)
 
 
-<<<<<<< HEAD
 def upload_fragalyis(
     ligand_filename: str,
     proteins_filename: str,
@@ -251,7 +250,6 @@
         submit_choice=1,
         add=False,
     )
-=======
 def gens_are_consistent(
     complex_phase,
     solvent_phase,
@@ -302,18 +300,14 @@
             return False
 
     return True
->>>>>>> 08bf2f5f
 
 
 def generate_report(
     series: CompoundSeriesAnalysis,
     results_path: str,
     max_binding_free_energy: float = 0.0,
-<<<<<<< HEAD
-=======
     consolidate_protein_snapshots: Optional[bool] = True,
     filter_gen_consistency: Optional[bool] = True,
->>>>>>> 08bf2f5f
 ) -> None:
     """
     Postprocess results of calculations to extract summary for compound prioritization
@@ -449,14 +443,10 @@
         index
         for index in sorted_indices
         if (
-<<<<<<< HEAD
-            float(oechem.OEGetSDData(oemols[index], "DDG (kcal/mol)"))
-=======
             float(oechem.OEGetSDData(
                     mols["unreliable"]["oemols"][index], "DDG (kcal/mol)"
                 )
             )
->>>>>>> 08bf2f5f
             < max_binding_free_energy
         )
     ]
@@ -607,8 +597,4 @@
     for index, protein in enumerate(proteins):
         xyz[index, :, :] = protein.xyz[0, :, :]
     trajectory = md.Trajectory(xyz, proteins[0].topology)
-<<<<<<< HEAD
-    trajectory.save(os.path.join(results_path, "transformations-final-proteins.pdb"))
-=======
-    trajectory.save(os.path.join(results_path, pdb_filename))
->>>>>>> 08bf2f5f
+    trajectory.save(os.path.join(results_path, pdb_filename))