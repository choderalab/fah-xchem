--- conflicted
+++ resolved
@@ -768,20 +768,6 @@
 
     # Summary plots
 
-<<<<<<< HEAD
-    with save_summary_plot(
-        name="relative_fe_dist",
-    ):
-        plot_relative_distribution(binding_delta_fs)
-        plt.title("Relative free energy")
-
-    with save_summary_plot(
-        name="cumulative_fe_dist",
-    ):
-        plot_cumulative_distribution(binding_delta_fs)
-        plt.title("Cumulative distribution")
-
-=======
     # we always regenerate these, since they concern all data
     fig = plot_relative_distribution(binding_delta_fs)
     plt.title("Relative free energy")
@@ -791,7 +777,6 @@
     plt.title("Cumulative distribution")
     save_summary_plot(name="cumulative_fe_dist", fig=fig)
         
->>>>>>> 7933e260
     with _save_table_pdf(path=output_dir, name="poor_complex_convergence_fe_table"):
         plot_poor_convergence_fe_table(series.transformations)
 
