--- conflicted
+++ resolved
@@ -3,25 +3,6 @@
 from fah_xchem.analysis.structures import SnapshotArtifactory
 
 
-<<<<<<< HEAD
-@pytest.fixture
-def snapshotartifactory(tmpdir):
-    with tmpdir.as_cwd():
-
-        waf = SnapshotArtifactory(
-            config=config,
-            project_dir=complex_project_dir,
-            project_data_dir=complex_data_dir,
-            cache_dir=cache_dir,
-        )
-
-
-class TestSnapshotArtifactory:
-    pass
-
-    def test_lol():
-        pass
-=======
 # @pytest.fixture
 # def snapshotartifactory(tmpdir):
 #    with tmpdir.as_cwd():
@@ -37,5 +18,4 @@
 #    pass
 #
 #    def test_lol(self):
-#        pass
->>>>>>> 9930c064
+#        pass