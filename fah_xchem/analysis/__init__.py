from collections import defaultdict
import datetime as dt
from functools import partial
import logging
import multiprocessing
import os
from typing import List, Optional
import networkx as nx
import numpy as np

from ..fah_utils import list_results
from ..schema import (
    AnalysisConfig,
    CompoundSeries,
    CompoundSeriesAnalysis,
    CompoundMicrostate,
    FahConfig,
    GenAnalysis,
    PhaseAnalysis,
    PointEstimate,
    ProjectPair,
    Transformation,
    TransformationAnalysis,
    WorkPair,
    FragalysisConfig,
    RunStatus,
)
from .constants import KT_KCALMOL
from .diffnet import combine_free_energies, pIC50_to_DG
from .exceptions import AnalysisError, DataValidationError
from .extract_work import extract_work_pair
from .free_energy import compute_relative_free_energy, InsufficientDataError
from .plots import generate_plots
from .report import generate_report, gens_are_consistent
<<<<<<< HEAD
from .structures import SnapshotArtifactory
from .website import generate_website
=======
from .structures import generate_representative_snapshots
from .website import WebsiteArtifactory
>>>>>>> 20501439


EXP_DDG_IJ_ERR = 0.2  # TODO check this is correct


def analyze_phase(server: FahConfig, run: int, project: int, config: AnalysisConfig):

    paths = list_results(config=server, run=run, project=project)

    if not paths:
        raise AnalysisError(f"No data found for project {project}, RUN {run}")

    works_by_gen = defaultdict(list)
    for path in paths:
        try:
            work_pair = extract_work_pair(path)
            works_by_gen[path.gen].append(work_pair)
        except (DataValidationError, ValueError) as exc:
            logging.warning("Failed to extract work values from %s: %s", path, exc)

    # flattened list of work pairs for all GENs
    all_works = [work_pair for works in works_by_gen.values() for work_pair in works]

    # configure free energy computation
    compute_relative_free_energy_partial = partial(
        compute_relative_free_energy, min_num_work_values=config.min_num_work_values
    )

    free_energy, _ = compute_relative_free_energy_partial(work_pairs=all_works)

    def get_gen_analysis(gen: int, works: List[WorkPair]) -> GenAnalysis:
        free_energy, filtered_works = compute_relative_free_energy_partial(
            work_pairs=works
        )
        # TODO: round raw work output?
        return GenAnalysis(gen=gen, works=filtered_works, free_energy=free_energy)

    # Analyze gens, omitting incomplete gens
    gens = list()
    for gen, works in works_by_gen.items():
        try:
            gens.append(get_gen_analysis(gen, works))
        except InsufficientDataError as e:
            # It's OK if we don't have sufficient data here
            pass

    return PhaseAnalysis(
        free_energy=free_energy,
        gens=gens,
    )


def analyze_transformation(
    transformation: Transformation,
    compounds: CompoundSeries,
    projects: ProjectPair,
    server: FahConfig,
    config: AnalysisConfig,
    filter_gen_consistency: Optional[bool] = True,
) -> TransformationAnalysis:

    analyze_phase_partial = partial(
        analyze_phase, server=server, run=transformation.run_id, config=config
    )

    complex_phase = analyze_phase_partial(project=projects.complex_phase)
    solvent_phase = analyze_phase_partial(project=projects.solvent_phase)
    binding_free_energy = (
        complex_phase.free_energy.delta_f - solvent_phase.free_energy.delta_f
    )

    # get associated DDGs between compounds, if experimentally known
    exp_ddg = calc_exp_ddg(transformation=transformation, compounds=compounds)
    absolute_error = (
        abs(binding_free_energy - exp_ddg) if (exp_ddg.point is not None) else None
    )

    # Check for consistency across GENS, if requested
    consistent_bool = None
    if filter_gen_consistency:
        consistent_bool = gens_are_consistent(
            complex_phase=complex_phase, solvent_phase=solvent_phase, nsigma=1
        )

        return TransformationAnalysis(
            transformation=transformation,
            reliable_transformation=consistent_bool,
            binding_free_energy=binding_free_energy,
            complex_phase=complex_phase,
            solvent_phase=solvent_phase,
            exp_ddg=exp_ddg,
            absolute_error=absolute_error,
        )

    else:

        return TransformationAnalysis(
            transformation=transformation,
            binding_free_energy=binding_free_energy,
            complex_phase=complex_phase,
            solvent_phase=solvent_phase,
            exp_ddg=exp_ddg,
        )

    return TransformationAnalysis(
        transformation=transformation,
        reliable_transformation=consistent_bool,
        binding_free_energy=binding_free_energy,
        complex_phase=complex_phase,
        solvent_phase=solvent_phase,
    )


def calc_exp_ddg(transformation: TransformationAnalysis, compounds: CompoundSeries):
    """
    Compute experimental free energy difference between two compounds, if available.

    NOTE: This method makes the approximation that each microstate has the same affinity as the parent compound.

    TODO: Instead, solve DiffNet without experimental data and use derived DDGs between compounds (not transformations).

    Parameters
    ----------
    transformation : TransformationAnalysis
        The transformation of interest
    compounds : CompoundSeries
       Data for the compound series.

    Returns
    -------
    ddg : PointEstimate
        Point estimate of free energy difference for this transformation,
        or PointEstimate(None, None) if not available.

    """
    compounds_by_microstate = {
        microstate.microstate_id: compound
        for compound in compounds
        for microstate in compound.microstates
    }

    initial_experimental_data = compounds_by_microstate[
        transformation.initial_microstate.microstate_id
    ].metadata.experimental_data
    final_experimental_data = compounds_by_microstate[
        transformation.final_microstate.microstate_id
    ].metadata.experimental_data

    if ("pIC50" in initial_experimental_data) and ("pIC50" in final_experimental_data):
        initial_dg = PointEstimate(
            point=pIC50_to_DG(initial_experimental_data["pIC50"]), stderr=EXP_DDG_IJ_ERR
        )
        final_dg = PointEstimate(
            point=pIC50_to_DG(final_experimental_data["pIC50"]), stderr=EXP_DDG_IJ_ERR
        )
        error = final_dg - initial_dg
        return error
    else:
        return PointEstimate(point=None, stderr=None)


def analyze_transformation_or_warn(
    transformation: Transformation, **kwargs
) -> Optional[TransformationAnalysis]:

    try:
        return analyze_transformation(transformation, **kwargs)
    except AnalysisError as exc:
        logging.warning("Failed to analyze RUN%d: %s", transformation.run_id, exc)
        return None


def analyze_compound_series(
    series: CompoundSeries,
    config: AnalysisConfig,
    server: FahConfig,
    num_procs: Optional[int] = None,
) -> CompoundSeriesAnalysis:
    """
    Analyze a compound series to generate JSON.

    """
    from rich.progress import track

    # TODO: Cache results and only update RUNs for which we have received new data

    # Pre-filter based on which transformations have any work data
    logging.info(
        f"Pre-filtering {len(series.transformations)} transformations to identify those with work data..."
    )
    available_transformations = [
        transformation
        for transformation in series.transformations
        if len(
            list_results(
                config=server,
                run=transformation.run_id,
                project=series.metadata.fah_projects.complex_phase,
            )
        )
        > 0
        and len(
            list_results(
                config=server,
                run=transformation.run_id,
                project=series.metadata.fah_projects.solvent_phase,
            )
        )
        > 0
    ]
    # available_transformations = series.transformations[:50]

    # Process compound series in parallel
    logging.info(
        f"Processing {len(available_transformations)} / {len(series.transformations)} available transformations in parallel..."
    )
    with multiprocessing.Pool(num_procs) as pool:
        results_iter = pool.imap_unordered(
            partial(
                analyze_transformation_or_warn,
                projects=series.metadata.fah_projects,
                server=server,
                config=config,
                compounds=series.compounds,
            ),
            available_transformations,
        )
        transformations = [
            result
            for result in track(
                results_iter,
                total=len(available_transformations),
                description="Computing transformation free energies",
            )
            if result is not None
        ]

    # Reprocess transformation experimental errors to only include most favorable transformation
    # NOTE: This is a hack, and should be replaced by a more robust method for accounting for racemic mixtures
    # Compile list of all microstate transformations for each compound
    compound_ddgs = dict()
    for transformation in transformations:
        compound_id = transformation.transformation.final_microstate.compound_id
        if compound_id in compound_ddgs:
            compound_ddgs[compound_id].append(transformation.binding_free_energy.point)
        else:
            compound_ddgs[compound_id] = [transformation.binding_free_energy.point]
    # Collapse to a single estimate
    from scipy.special import logsumexp

    for compound_id, ddgs in compound_ddgs.items():
        compound_ddgs[compound_id] = -logsumexp(-np.array(ddgs)) + np.log(len(ddgs))
    # Regenerate list of transformations
    for index, t in enumerate(transformations):
        if (t.exp_ddg is None) or (t.exp_ddg.point is None):
            continue
        compound_id = t.transformation.final_microstate.compound_id
        absolute_error_point = abs(t.exp_ddg.point - compound_ddgs[compound_id])
        transformations[index] = TransformationAnalysis(
            transformation=t.transformation,
            reliable_transformation=t.reliable_transformation,
            binding_free_energy=t.binding_free_energy,
            complex_phase=t.complex_phase,
            solvent_phase=t.solvent_phase,
            exp_ddg=t.exp_ddg,
            absolute_error=PointEstimate(
                point=absolute_error_point, stderr=t.absolute_error.stderr
            ),
        )

    # Sort transformations by RUN
    # transformations.sort(key=lambda transformation_analysis : transformation_analysis.transformation.run_id)
    # Sort transformations by free energy difference
    transformations.sort(
        key=lambda transformation_analysis: transformation_analysis.binding_free_energy.point
    )

    # Warn about failures
    num_failed = len(series.transformations) - len(transformations)
    if num_failed > 0:
        logging.warning(
            "Failed to process %d transformations out of %d",
            num_failed,
            len(series.transformations),
        )

    logging.info("Running DiffNet compound free energy analysis")
    compounds = combine_free_energies(series.compounds, transformations)

    return CompoundSeriesAnalysis(
        metadata=series.metadata, compounds=compounds, transformations=transformations
    )


def generate_artifacts(
    series: CompoundSeriesAnalysis,
    fragalysis_config: FragalysisConfig,
    timestamp: dt.datetime,
    projects_dir: str,
    data_dir: str,
    output_dir: str,
    base_url: str,
    config: AnalysisConfig,
    server: FahConfig,
    cache_dir: Optional[str] = None,
    num_procs: Optional[int] = None,
    snapshots: bool = True,
    plots: bool = True,
    report: bool = True,
    website: bool = True,
    overwrite: bool = False,
) -> None:

    complex_project_dir = os.path.join(
        projects_dir, str(series.metadata.fah_projects.complex_phase)
    )

    complex_data_dir = os.path.join(
        data_dir, f"PROJ{series.metadata.fah_projects.complex_phase}"
    )

    # Pre-filter based on which transformations have any data
    available_transformations = [
        transformation
        for transformation in series.transformations
        if transformation.binding_free_energy is not None
        and transformation.binding_free_energy.point is not None
    ]

    if snapshots:
        logging.info("Generating representative snapshots")
        saf = SnapshotArtifactory(
            config=config,
            project_dir=complex_project_dir,
            project_data_dir=complex_data_dir,
            cache_dir=cache_dir,
        )

        saf.generate_representative_snapshots(
            transformations=available_transformations,
            output_dir=os.path.join(output_dir, "transformations"),
            num_procs=num_procs,
            overwrite=overwrite,
        )

    if plots:
        logging.info("Generating analysis plots")
        generate_plots(
            series=series,
            timestamp=timestamp,
            output_dir=output_dir,
            num_procs=num_procs,
            overwrite=overwrite,
        )

    if snapshots and report:
        logging.info("Generating pdf report")
        generate_report(
            series=series,
            results_path=output_dir,
            max_binding_free_energy=config.max_binding_free_energy,
            fragalysis_config=fragalysis_config,
        )

    if website:
        logging.info("Generating website")
        waf = WebsiteArtifactory(
            base_url=base_url,
            path=output_dir,
            series=series,
            timestamp=timestamp,
            fah_ws_api_url=server.api_url,
        )

        waf.generate_website()<|MERGE_RESOLUTION|>--- conflicted
+++ resolved
@@ -32,13 +32,8 @@
 from .free_energy import compute_relative_free_energy, InsufficientDataError
 from .plots import generate_plots
 from .report import generate_report, gens_are_consistent
-<<<<<<< HEAD
 from .structures import SnapshotArtifactory
-from .website import generate_website
-=======
-from .structures import generate_representative_snapshots
 from .website import WebsiteArtifactory
->>>>>>> 20501439
 
 
 EXP_DDG_IJ_ERR = 0.2  # TODO check this is correct
