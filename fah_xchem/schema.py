import pathlib
import datetime as dt
from typing import Dict, List, Optional, Union

from pydantic import BaseModel, Field


class Model(BaseModel):
    class Config:
        allow_mutation = False
        extra = "forbid"


## analyze and generate


class PointEstimate(Model):
    point: Union[None, float]
    stderr: Union[None, float]

    def __add__(self, other: "PointEstimate") -> "PointEstimate":
        from math import sqrt

        return PointEstimate(
            point=self.point + other.point,
            stderr=sqrt(self.stderr ** 2 + other.stderr ** 2),
        )

    def __abs__(self) -> "PointEstimate":
        return PointEstimate(point=abs(self.point), stderr=self.stderr)

    def __neg__(self) -> "PointEstimate":
        return PointEstimate(point=-self.point, stderr=self.stderr)

    def __sub__(self, other: "PointEstimate"):
        return self + -other

    def __mul__(self, c: float) -> "PointEstimate":
        return PointEstimate(point=c * self.point, stderr=c * self.stderr)

    def precision_decimals(self) -> Optional[int]:
        from math import floor, isfinite, log10

        if self.point is None:
            return None
        elif self.stderr <= 0:
            return 6  # DEBUG
        else:
            return -floor(log10(self.stderr)) if isfinite(self.stderr) else None


class ProjectPair(Model):
    complex_phase: int = Field(
        None, description="The Folding@Home project code for the complex phase"
    )
    solvent_phase: int = Field(
        None, description="The Folding@Home project code for the solvent phase"
    )


class CompoundSeriesMetadata(Model):
    name: str
    description: str = Field(
        None, description="A description of the current sprint and compound series"
    )
    creator: str = Field(
        None,
        description="The full name of the creator. Optional addition of email address",
    )
    created_at: dt.date = Field(dt.date, description="Date of creation")
    xchem_project: str = Field(None, description="The name of the project")
    receptor_variant: Dict[str, str] = Field(
        dict(), description="A brief description of the receptor variant."
    )
    temperature_kelvin: float = Field(
        300,
        description="The temperature (in Kelvin) that the simulations are performed at",
    )
    ionic_strength_millimolar: float = Field(
        70,
        description="The ionic strength (in millimolar) that the simulations are performed at",
    )
    pH: float = Field(
        7.3, description="The pH at which the simulations are performed at"
    )
    fah_projects: ProjectPair = Field(
        None, description="The complex and solvent phase Folding@Home project codes"
    )


class Microstate(Model):
    microstate_id: str = Field(
        None,
        description="The unique microstate identifier (based on the PostEra or enumerated ID)",
    )
    free_energy_penalty: PointEstimate = PointEstimate(point=0.0, stderr=0.0)
    smiles: str = Field(
        None, description="The SMILES string of the compound in a unique microstate"
    )


class CompoundMetadata(Model):
    compound_id: str = Field(
        None, description="The unique compound identifier (PostEra or enumerated ID)"
    )
    smiles: str = Field(
        None,
        description="The SMILES string defining the compound in a canonical protonation state. Stereochemistry will be ambiguous for racemates",
    )
    experimental_data: Dict[str, Union[str, Dict]] = Field(
        dict(), description='Optional experimental data fields, such as "pIC50"'
    )


class ExperimentalCompoundData(Model):
<<<<<<< HEAD
    """Experimental data for compounds."""

    compounds: List[CompoundMetadata]
=======
    compound_id: str = Field(
        None, description="The unique compound identifier (PostEra or enumerated ID)"
    )

    smiles: str = Field(
        None,
        description="OpenEye canonical isomeric SMILES string defining suspected SMILES of racemic mixture (with unspecified stereochemistry) or specific enantiopure compound (if is_racemic=False); may differ from what is registered under compound_id.",
    )

    is_racemic: bool = Field(
        False,
        description="If True, this experiment was performed on a racemate; if False, the compound was enantiopure.",
    )

    experimental_data: Dict[str, float] = Field(
        dict(),
        description='Experimental data fields, including "pIC50" and uncertainty (either "pIC50_stderr" or  "pIC50_{lower|upper}"',
    )


class ExperimentalCompoundDataUpdate(Model):
    """A bundle of experimental data for compounds (racemic or enantiopure)."""

    compounds: List[ExperimentalCompoundData]
>>>>>>> b30f99ec


class Compound(Model):
    metadata: CompoundMetadata = Field(
        None,
        description="The compound metdata including compound ID, SMILES, and any associated experimental data",
    )
    microstates: List[Microstate] = Field(
        None,
        description="The associated microstates of the compound including microstate ID, free energy penalty, and SMILES",
    )


class CompoundMicrostate(Model):
    compound_id: str
    microstate_id: str

    def __hash__(self):
        return hash((self.compound_id, self.microstate_id))


class Transformation(Model):
    run_id: int = Field(
        None,
        description="The RUN number corresponding to the Folding@Home directory structure",
    )
    xchem_fragment_id: str = Field(None, description="The XChem fragment screening ID")
    initial_microstate: CompoundMicrostate
    final_microstate: CompoundMicrostate


class CompoundSeries(Model):
    metadata: CompoundSeriesMetadata
    compounds: List[Compound]
    transformations: List[Transformation]


class DataPath(Model):
    path: str
    clone: int
    gen: int


class WorkPair(Model):
    clone: int
    forward: float
    reverse: float


class RelativeFreeEnergy(Model):
    delta_f: PointEstimate
    bar_overlap: float
    num_work_pairs: int


class GenAnalysis(Model):
    gen: int
    works: List[WorkPair]
    free_energy: Optional[RelativeFreeEnergy]


class PhaseAnalysis(Model):
    free_energy: RelativeFreeEnergy
    gens: List[GenAnalysis]


class TransformationAnalysis(Model):
    transformation: Transformation
    reliable_transformation: bool = Field(
        None, description="Specify if the transformation is reliable or not"
    )  # JSON boolean
    binding_free_energy: PointEstimate
    exp_ddg: PointEstimate  # TODO: Make optional, with None as default?
    absolute_error: Optional[PointEstimate] = None
    complex_phase: PhaseAnalysis
    solvent_phase: PhaseAnalysis


class MicrostateAnalysis(Model):
    microstate: Microstate
    free_energy: Optional[PointEstimate]
    first_pass_free_energy: Optional[PointEstimate]


class CompoundAnalysis(Model):
    metadata: CompoundMetadata
    microstates: List[MicrostateAnalysis]
    free_energy: Optional[PointEstimate]
    experimental_free_energy: Optional[PointEstimate]
    absolute_free_energy_error: Optional[PointEstimate]


class CompoundSeriesAnalysis(Model):
    """Full analysis results object for compound series."""

    metadata: CompoundSeriesMetadata
    # TODO: perhaps make this a dict with `metadata.compound_id` as key?
    compounds: List[CompoundAnalysis]
    transformations: List[TransformationAnalysis]


class TimestampedAnalysis(Model):
    as_of: dt.datetime
    series: CompoundSeriesAnalysis


class AnalysisConfig(Model):
    """Configuration for fah-xchem analysis components."""

    min_num_work_values: Optional[int] = Field(
        None,
        description=(
            "Minimum number of valid work value pairs required for "
            "analysis. Raises InsufficientDataError if not satisfied."
        ),
    )
    max_binding_free_energy: Optional[float] = Field(
        None,
        description="Don't report compounds with free energies greater than this (in kT)",
    )
    structure_path: pathlib.Path = Field(
        None, description="Path to reference structure directory."
    )
    target_name: str = Field("Mpro", description="Name of target (e.g. 'Mpro').")
    annotations: str = Field(
        "",
        description="Additional characters in the reference file name (e.g. '_0A_bound').",
    )
    component: str = Field(
        "protein",
        description="Component of the system the reference corresponds to (e.g. 'protein')",
    )


class FahConfig(Model):
    projects_dir: str = None
    data_dir: str = None
    api_url: str = None


class FragalysisConfig(Model):
    run: bool = Field(False)
    ligands_filename: str = None
    fragalysis_sdf_filename: str = None
    ref_url: str = None
    ref_mols: str = None
    ref_pdb: str = None
    target_name: str = None
    submitter_name: str = None
    submitter_email: str = None
    submitter_institution: str = None
    method: str = None
    upload_key: str = None
    new_upload: bool = Field(False)


class RunStatus(Model):
    run_id: int = Field(
        None,
        description="The RUN number corresponding to the Folding@Home directory structure",
    )
    complex_phase_work_units: int = Field(
        0,
        description="The number of completed complex phase work units",
    )
    solvent_phase_work_units: int = Field(
        0,
        description="The number of completed solvent phase work units",
    )
    has_changed: bool = True<|MERGE_RESOLUTION|>--- conflicted
+++ resolved
@@ -113,11 +113,6 @@
 
 
 class ExperimentalCompoundData(Model):
-<<<<<<< HEAD
-    """Experimental data for compounds."""
-
-    compounds: List[CompoundMetadata]
-=======
     compound_id: str = Field(
         None, description="The unique compound identifier (PostEra or enumerated ID)"
     )
@@ -142,7 +137,6 @@
     """A bundle of experimental data for compounds (racemic or enantiopure)."""
 
     compounds: List[ExperimentalCompoundData]
->>>>>>> b30f99ec
 
 
 class Compound(Model):
