--- conflicted
+++ resolved
@@ -34,9 +34,6 @@
     # Handled automatically by setuptools. Use 'exclude' to prevent some specific
     # subpackage(s) from being added, if needed
     packages=find_packages(),
-<<<<<<< HEAD
-    setup_requires=["pytest-runner"],
-=======
     # Optional include package data to ship with your package
     # Customize MANIFEST.in if the general case does not suit your needs
     # Comment out this line to prevent the files from being packaged with your software
@@ -46,7 +43,6 @@
     # Additional entries you may want simply uncomment the lines you want and fill in the data
     url="https://github.com/choderalab/fah-xchem",
     # Required packages, pulls from pip if needed; do not use for Conda deployment
->>>>>>> f550e6ca
     install_requires=[
         "pandas>=1.1",
         "pydantic>=1.6",
